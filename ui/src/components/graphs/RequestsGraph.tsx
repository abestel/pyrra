--- conflicted
+++ resolved
@@ -7,17 +7,11 @@
 import {blues, greens, reds, yellows} from './colors'
 import {seriesGaps} from './gaps'
 import {PromiseClient} from '@bufbuild/connect-web'
-<<<<<<< HEAD
 import {usePrometheusQueryRange} from '../../prometheus'
 import {PrometheusService} from '../../proto/prometheus/v1/prometheus_connectweb'
 import {step} from './step'
 import {convertAlignedData} from './aligneddata'
-=======
-import {ObjectiveService} from '../../proto/objectives/v1alpha1/objectives_connectweb'
-import {GraphRateResponse, Series} from '../../proto/objectives/v1alpha1/objectives_pb'
-import {Timestamp} from '@bufbuild/protobuf'
 import {selectTimeRange} from './selectTimeRange'
->>>>>>> 5d9bb84c
 
 interface RequestsGraphProps {
   client: PromiseClient<typeof PrometheusService>
@@ -25,25 +19,19 @@
   from: number
   to: number
   uPlotCursor: uPlot.Cursor
-<<<<<<< HEAD
   type: ObjectiveType
-}
-
-const RequestsGraph = ({client, query, from, to, uPlotCursor, type}: RequestsGraphProps): JSX.Element => {
-=======
   updateTimeRange: (min: number, max: number, absolute: boolean) => void
 }
 
 const RequestsGraph = ({
   client,
-  labels,
-  grouping,
+  query,
   from,
   to,
   uPlotCursor,
+  type,
   updateTimeRange,
 }: RequestsGraphProps): JSX.Element => {
->>>>>>> 5d9bb84c
   const targetRef = useRef() as React.MutableRefObject<HTMLDivElement>
 
   const [width, setWidth] = useState<number>(500)
@@ -71,11 +59,7 @@
     return (
       <div style={{display: 'flex', alignItems: 'baseline', justifyContent: 'space-between'}}>
         <h4 className="graphs-headline">
-          {type === ObjectiveType.Ratio ? (
-            "Requests"
-          ) : (
-            "Probes"
-          )}
+          {type === ObjectiveType.Ratio ? 'Requests' : 'Probes'}
           <Spinner
             animation="border"
             style={{
@@ -113,13 +97,7 @@
   return (
     <div>
       <div style={{display: 'flex', alignItems: 'baseline', justifyContent: 'space-between'}}>
-        <h4 className="graphs-headline">
-          {type === ObjectiveType.Ratio ? (
-            "Requests"
-          ) : (
-            "Probes"
-          )}
-        </h4>
+        <h4 className="graphs-headline">{type === ObjectiveType.Ratio ? 'Requests' : 'Probes'}</h4>
         <a
           className="external-prometheus"
           target="_blank"
