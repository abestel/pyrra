import {Link, useLocation, useNavigate} from 'react-router-dom'
import React, {useCallback, useEffect, useMemo, useState} from 'react'
import {
  Badge,
  Button,
  ButtonGroup,
  Col,
  Container,
  OverlayTrigger,
  Row,
  Spinner,
  Tooltip as OverlayTooltip,
} from 'react-bootstrap'
import {
  API_BASEPATH,
  formatDuration,
  hasObjectiveType,
  latencyTarget,
  ObjectiveType,
  parseDuration,
  renderLatencyTarget,
} from '../App'
import Navbar from '../components/Navbar'
import {MetricName, parseLabels} from '../labels'
import ErrorBudgetGraph from '../components/graphs/ErrorBudgetGraph'
import RequestsGraph from '../components/graphs/RequestsGraph'
import ErrorsGraph from '../components/graphs/ErrorsGraph'
import {createConnectTransport, createPromiseClient} from '@bufbuild/connect-web'
import {ObjectiveService} from '../proto/objectives/v1alpha1/objectives_connectweb'
import AlertsTable from '../components/AlertsTable'
import Toggle from '../components/Toggle'
import DurationGraph from '../components/graphs/DurationGraph'
import uPlot from 'uplot'
import {PrometheusService} from '../proto/prometheus/v1/prometheus_connectweb'
import {usePrometheusQuery} from '../prometheus'
import {useObjectivesList} from '../objectives'
import {Objective} from '../proto/objectives/v1alpha1/objectives_pb'

const Detail = () => {
  const client = useMemo(() => {
    return createPromiseClient(
      ObjectiveService,
      createConnectTransport({
        baseUrl: API_BASEPATH,
      }),
    )
  }, [])

  const promClient = useMemo(() => {
    return createPromiseClient(
      PrometheusService,
      // createGrpcWebTransport({ TODO: Use grpcWeb in production for efficiency?
      createConnectTransport({
        baseUrl: API_BASEPATH,
      }),
    )
  }, [])

  const navigate = useNavigate()
  const {search} = useLocation()

  const {from, to, expr, grouping, groupingExpr, groupingLabels, name, labels} = useMemo(() => {
    const query = new URLSearchParams(search)

    const queryExpr = query.get('expr')
    const expr = queryExpr == null ? '' : queryExpr
    const labels = parseLabels(expr)

    const groupingExpr = query.get('grouping')
    const grouping = groupingExpr == null ? '' : groupingExpr
    const groupingLabels = parseLabels(grouping)

    const name: string = labels[MetricName]

    let to: number = Date.now()
    const toQuery = query.get('to')
    if (toQuery !== null) {
      if (!toQuery.includes('now')) {
        to = parseInt(toQuery)
      }
    }

    let from: number = to - 60 * 60 * 1000
    const fromQuery = query.get('from')
    if (fromQuery !== null) {
      if (fromQuery.includes('now')) {
        const duration = parseDuration(fromQuery.substring(4)) // omit first 4 chars: `now-`
        if (duration !== null) {
          from = to - duration
        }
      } else {
        from = parseInt(fromQuery)
      }
    }

    document.title = `${name} - Pyrra`

    return {from, to, expr, grouping, groupingExpr, groupingLabels, name, labels}
  }, [search])

  const [autoReload, setAutoReload] = useState<boolean>(true)

  const {
    response: objectiveResponse,
    error: objectiveError,
    status: objectiveStatus,
  } = useObjectivesList(client, expr, grouping)

  const objective: Objective | null = objectiveResponse?.objectives[0] ?? null

  const {response: totalResponse, status: totalStatus} = usePrometheusQuery(
    promClient,
    objective?.queries?.countTotal ?? '',
    to / 1000,
    {enabled: objectiveStatus === 'success' && objective?.queries?.countTotal !== undefined},
  )

  const {response: errorResponse, status: errorStatus} = usePrometheusQuery(
    promClient,
    objective?.queries?.countErrors ?? '',
    to / 1000,
    {enabled: objectiveStatus === 'success' && objective?.queries?.countTotal !== undefined},
  )

  const updateTimeRange = useCallback(
    (from: number, to: number, absolute: boolean) => {
      let fromStr = from.toString()
      let toStr = to.toString()
      if (!absolute) {
        fromStr = `now-${formatDuration(to - from)}`
        toStr = 'now'
      }
      navigate(
        `/objectives?expr=${expr}&grouping=${groupingExpr ?? ''}&from=${fromStr}&to=${toStr}`,
      )
    },
    [navigate, expr, groupingExpr],
  )

  const updateTimeRangeSelect = (min: number, max: number, absolute: boolean) => {
    // when selecting time ranges with the mouse we want to disable the auto refresh
    setAutoReload(false)
    updateTimeRange(min, max, absolute)
  }

  const duration = to - from
  const interval = intervalFromDuration(duration)

  useEffect(() => {
    if (autoReload) {
      const id = setInterval(() => {
        const newTo = Date.now()
        const newFrom = newTo - duration
        updateTimeRange(newFrom, newTo, false)
      }, interval)

      return () => {
        clearInterval(id)
      }
    }
  }, [updateTimeRange, autoReload, duration, interval])

  const handleTimeRangeClick = (t: number) => () => {
    const to = Date.now()
    const from = to - t
    updateTimeRange(from, to, false)
  }

  if (objectiveError !== null) {
    return (
      <>
        <Navbar />
        <Container>
          <div className="header">
            <h3></h3>
            <br />
            <Link to="/" className="btn btn-light">
              Go Back
            </Link>
          </div>
        </Container>
      </>
    )
  }

  if (objective == null) {
    return (
      <div style={{marginTop: '50px', textAlign: 'center'}}>
        <Spinner animation="border" role="status">
          <span className="visually-hidden">Loading...</span>
        </Spinner>
      </div>
    )
  }

  if (objective.labels === undefined) {
    return <></>
  }

  const timeRanges = [
    28 * 24 * 3600 * 1000, // 4w
    7 * 24 * 3600 * 1000, // 1w
    24 * 3600 * 1000, // 1d
    12 * 3600 * 1000, // 12h
    3600 * 1000, // 1h
  ]

  const objectiveType = hasObjectiveType(objective)

  const renderObjective = () => {
    switch (objectiveType) {
      case ObjectiveType.Ratio:
        return (
          <div>
            <h6 className="headline">Objective</h6>
            <h2 className="metric">{(100 * objective.target).toFixed(3)}%</h2>
            <>in {formatDuration(Number(objective.window?.seconds) * 1000)}</>
          </div>
        )
      case ObjectiveType.BoolGauge:
        return (
          <div>
            <h6 className="headline">Objective</h6>
            <h2 className="metric">{(100 * objective.target).toFixed(3)}%</h2>
            <>in {formatDuration(Number(objective.window?.seconds) * 1000)}</>
          </div>
        )
      case ObjectiveType.Latency:
        return (
          <div>
            <h6 className="headline">Objective</h6>
            <h2 className="metric">{(100 * objective.target).toFixed(3)}%</h2>
            <>in {formatDuration(Number(objective.window?.seconds) * 1000)}</>
            <br />
            <p className="details">faster than {renderLatencyTarget(objective)}</p>
          </div>
        )
      default:
        return <div></div>
    }
  }

  const renderAvailability = () => {
    const headline = <h6 className="headline">Availability</h6>
    if (
      totalStatus === 'loading' ||
      totalStatus === 'idle' ||
      errorStatus === 'loading' ||
      errorStatus === 'idle'
    ) {
      return (
        <div>
          {headline}
          <Spinner
            animation={'border'}
            style={{
              width: 50,
              height: 50,
              padding: 0,
              borderRadius: 50,
              borderWidth: 2,
              opacity: 0.25,
            }}
          />
        </div>
      )
    }

    if (totalStatus === 'success' && errorStatus === 'success') {
      if (totalResponse?.options.case === 'vector' && errorResponse?.options.case === 'vector') {
        let errors = 0
        if (errorResponse.options.value.samples.length > 0) {
          errors = errorResponse.options.value.samples[0].value
        }

        let total = 1
        if (totalResponse.options.value.samples.length > 0) {
          total = totalResponse.options.value.samples[0].value
        }

        const percentage = 1 - errors / total

        return (
          <div className={percentage > objective.target ? 'good' : 'bad'}>
            {headline}
            <h2 className="metric">{(100 * percentage).toFixed(3)}%</h2>
            <table className="details">
              <tbody>
                <tr>
                  <td>{objectiveType === ObjectiveType.Latency ? 'Slow:' : 'Errors:'}</td>
                  <td>{Math.floor(errors).toLocaleString()}</td>
                </tr>
                <tr>
                  <td>Total:</td>
                  <td>{Math.floor(total).toLocaleString()}</td>
                </tr>
              </tbody>
            </table>
          </div>
        )
      } else {
        return (
          <div>
            {headline}
            <h2>No data</h2>
          </div>
        )
      }
    }

    return (
      <div>
        <>
          {headline}
          <h2 className="error">Error</h2>
        </>
      </div>
    )
  }

  const renderErrorBudget = () => {
    const headline = <h6 className="headline">Error Budget</h6>

    if (
      totalStatus === 'loading' ||
      totalStatus === 'idle' ||
      errorStatus === 'loading' ||
      errorStatus === 'idle'
    ) {
      return (
        <div>
          {headline}
          <Spinner
            animation={'border'}
            style={{
              width: 50,
              height: 50,
              padding: 0,
              borderRadius: 50,
              borderWidth: 2,
              opacity: 0.25,
            }}
          />
        </div>
      )
    }
    if (totalStatus === 'success' && errorStatus === 'success') {
      if (totalResponse?.options.case === 'vector' && errorResponse?.options.case === 'vector') {
        let errors = 0
        if (errorResponse.options.value.samples.length > 0) {
          errors = errorResponse.options.value.samples[0].value
        }

        let total = 1
        if (totalResponse.options.value.samples.length > 0) {
          total = totalResponse.options.value.samples[0].value
        }

        const budget = 1 - objective.target
        const unavailability = errors / total
        const availableBudget = (budget - unavailability) / budget

        return (
          <div className={availableBudget > 0 ? 'good' : 'bad'}>
            {headline}
            <h2 className="metric">{(100 * availableBudget).toFixed(3)}%</h2>
          </div>
        )
      } else {
        return (
          <div>
            {headline}
            <h2>No data</h2>
          </div>
        )
      }
    }
    return (
      <div>
        {headline}
        <h2 className="error">Error</h2>
      </div>
    )
  }

  const labelBadges = Object.entries({...objective.labels, ...groupingLabels})
    .filter((l: [string, string]) => l[0] !== MetricName)
    .map((l: [string, string]) => (
      <Badge key={l[0]} bg="light" text="dark" className="fw-normal">
        {l[0]}={l[1]}
      </Badge>
    ))

  const uPlotCursor: uPlot.Cursor = {
    y: false,
    lock: true,
    sync: {
      key: 'detail',
    },
  }

  return (
    <>
      <Navbar>
        <div>
          <Link to="/">Objectives</Link> &gt; <span>{name}</span>
        </div>
      </Navbar>

      <div className="content detail">
        <Container>
          <Row>
            <Col xs={12} className="col-xxxl-10 offset-xxxl-1 header">
              <h3>{name}</h3>
              {labelBadges}
            </Col>
            {objective.description !== undefined && objective.description !== '' ? (
              <Col
                xs={12}
                md={6}
                style={{marginTop: labelBadges.length > 0 ? 12 : 0}}
                className="col-xxxl-5 offset-xxxl-1">
                <p>{objective.description}</p>
              </Col>
            ) : (
              <></>
            )}
          </Row>
          <Row>
            <Col className="col-xxxl-10 offset-xxxl-1">
              <div className="metrics">
                {renderObjective()}
                {renderAvailability()}
                {renderErrorBudget()}
              </div>
            </Col>
          </Row>
          <Row>
            <Col className="text-center timerange">
              <div className="inner">
                <ButtonGroup aria-label="Time Range">
                  {timeRanges.map((t: number) => (
                    <Button
                      key={t}
                      variant="light"
                      onClick={handleTimeRangeClick(t)}
                      active={to - from === t}>
                      {formatDuration(t)}
                    </Button>
                  ))}
                </ButtonGroup>
                &nbsp; &nbsp; &nbsp;
                <OverlayTrigger
                  key="auto-reload"
                  overlay={
                    <OverlayTooltip id={`tooltip-auto-reload`}>Automatically reload</OverlayTooltip>
                  }>
                  <span>
                    <Toggle
                      checked={autoReload}
                      onChange={() => setAutoReload(!autoReload)}
                      onText={formatDuration(interval)}
                    />
                  </span>
                </OverlayTrigger>
              </div>
            </Col>
          </Row>
          <Row>
            <Col>
<<<<<<< HEAD
              {objective.queries?.graphErrorBudget !== undefined ? (
                <ErrorBudgetGraph
                  client={promClient}
                  query={objective.queries.graphErrorBudget}
                  from={from}
                  to={to}
                  uPlotCursor={uPlotCursor}
                />
              ) : (
                <></>
              )}
=======
              <ErrorBudgetGraph
                client={client}
                labels={labels}
                grouping={groupingLabels}
                from={from}
                to={to}
                uPlotCursor={uPlotCursor}
                updateTimeRange={updateTimeRangeSelect}
              />
>>>>>>> 5d9bb84c
            </Col>
          </Row>
          <Row>
            <Col
              xs={12}
              md={objectiveType === ObjectiveType.Latency ? 12 : 6}
              className={objectiveType === ObjectiveType.Latency ? 'col-xxxl-4' : ''}>
<<<<<<< HEAD
              {objective.queries?.graphRequests !== undefined ? (
                <RequestsGraph
                  client={promClient}
                  query={objective.queries.graphRequests}
                  from={from}
                  to={to}
                  uPlotCursor={uPlotCursor}
                  type={objectiveType}
                />
              ) : (
                <></>
              )}
=======
              <RequestsGraph
                client={client}
                labels={labels}
                grouping={groupingLabels}
                from={from}
                to={to}
                uPlotCursor={uPlotCursor}
                updateTimeRange={updateTimeRangeSelect}
              />
>>>>>>> 5d9bb84c
            </Col>
            <Col
              xs={12}
              md={objectiveType === ObjectiveType.Latency ? 12 : 6}
              className={objectiveType === ObjectiveType.Latency ? 'col-xxxl-4' : ''}>
<<<<<<< HEAD
              {objective.queries?.graphErrors !== undefined ? (
                <ErrorsGraph
                  client={promClient}
                  type={objectiveType}
                  query={objective.queries.graphErrors}
                  from={from}
                  to={to}
                  uPlotCursor={uPlotCursor}
                />
              ) : (
                <></>
              )}
=======
              <ErrorsGraph
                client={client}
                type={objectiveType}
                labels={labels}
                grouping={groupingLabels}
                from={from}
                to={to}
                uPlotCursor={uPlotCursor}
                updateTimeRange={updateTimeRangeSelect}
              />
>>>>>>> 5d9bb84c
            </Col>
            {objectiveType === ObjectiveType.Latency ? (
              <Col xs={12} className="col-xxxl-4">
                <DurationGraph
                  client={client}
                  labels={labels}
                  grouping={groupingLabels}
                  from={from}
                  to={to}
                  uPlotCursor={uPlotCursor}
                  updateTimeRange={updateTimeRangeSelect}
                  target={objective.target}
                  latency={latencyTarget(objective)}
                />
              </Col>
            ) : (
              <></>
            )}
          </Row>
          <Row>
            <Col>
              <h4>Multi Burn Rate Alerts</h4>
              <AlertsTable client={client} objective={objective} grouping={groupingLabels} />
            </Col>
          </Row>
          <Row>
            <Col>
              <h4>Config</h4>
              <pre style={{padding: 20, borderRadius: 4}}>
                <code>{objective.config}</code>
              </pre>
            </Col>
          </Row>
        </Container>
      </div>
    </>
  )
}

const intervalFromDuration = (duration: number): number => {
  // map some preset duration to nicer looking intervals
  switch (duration) {
    case 60 * 60 * 1000: // 1h => 10s
      return 10 * 1000
    case 12 * 60 * 60 * 1000: // 12h => 30s
      return 30 * 1000
    case 24 * 60 * 60 * 1000: // 12h => 30s
      return 90 * 1000
  }

  if (duration < 10 * 1000 * 1000) {
    return 10 * 1000
  }
  if (duration < 10 * 60 * 1000 * 1000) {
    return Math.floor(duration / 1000 / 1000) * 1000 // round to seconds
  }

  return Math.floor(duration / 60 / 1000 / 1000) * 60 * 1000
}

export default Detail<|MERGE_RESOLUTION|>--- conflicted
+++ resolved
@@ -468,7 +468,6 @@
           </Row>
           <Row>
             <Col>
-<<<<<<< HEAD
               {objective.queries?.graphErrorBudget !== undefined ? (
                 <ErrorBudgetGraph
                   client={promClient}
@@ -476,21 +475,11 @@
                   from={from}
                   to={to}
                   uPlotCursor={uPlotCursor}
+                  updateTimeRange={updateTimeRangeSelect}
                 />
               ) : (
                 <></>
               )}
-=======
-              <ErrorBudgetGraph
-                client={client}
-                labels={labels}
-                grouping={groupingLabels}
-                from={from}
-                to={to}
-                uPlotCursor={uPlotCursor}
-                updateTimeRange={updateTimeRangeSelect}
-              />
->>>>>>> 5d9bb84c
             </Col>
           </Row>
           <Row>
@@ -498,7 +487,6 @@
               xs={12}
               md={objectiveType === ObjectiveType.Latency ? 12 : 6}
               className={objectiveType === ObjectiveType.Latency ? 'col-xxxl-4' : ''}>
-<<<<<<< HEAD
               {objective.queries?.graphRequests !== undefined ? (
                 <RequestsGraph
                   client={promClient}
@@ -507,27 +495,16 @@
                   to={to}
                   uPlotCursor={uPlotCursor}
                   type={objectiveType}
+                  updateTimeRange={updateTimeRangeSelect}
                 />
               ) : (
                 <></>
               )}
-=======
-              <RequestsGraph
-                client={client}
-                labels={labels}
-                grouping={groupingLabels}
-                from={from}
-                to={to}
-                uPlotCursor={uPlotCursor}
-                updateTimeRange={updateTimeRangeSelect}
-              />
->>>>>>> 5d9bb84c
             </Col>
             <Col
               xs={12}
               md={objectiveType === ObjectiveType.Latency ? 12 : 6}
               className={objectiveType === ObjectiveType.Latency ? 'col-xxxl-4' : ''}>
-<<<<<<< HEAD
               {objective.queries?.graphErrors !== undefined ? (
                 <ErrorsGraph
                   client={promClient}
@@ -536,22 +513,11 @@
                   from={from}
                   to={to}
                   uPlotCursor={uPlotCursor}
+                  updateTimeRange={updateTimeRangeSelect}
                 />
               ) : (
                 <></>
               )}
-=======
-              <ErrorsGraph
-                client={client}
-                type={objectiveType}
-                labels={labels}
-                grouping={groupingLabels}
-                from={from}
-                to={to}
-                uPlotCursor={uPlotCursor}
-                updateTimeRange={updateTimeRangeSelect}
-              />
->>>>>>> 5d9bb84c
             </Col>
             {objectiveType === ObjectiveType.Latency ? (
               <Col xs={12} className="col-xxxl-4">
